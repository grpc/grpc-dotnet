--- conflicted
+++ resolved
@@ -27,7 +27,6 @@
 
 namespace Grpc.AspNetCore.Server.Model.Internal;
 
-<<<<<<< HEAD
 internal class ServiceRouteBuilder
 {
     private readonly ServerCallHandlerFactory _serverCallHandlerFactory;
@@ -56,20 +55,20 @@
         serverServiceDefinition.BindService(serviceBinder);
         var endpointConventionBuilders = serviceBinder.EndpointConventionBuilders;
 
-        if(serviceBinder.MethodModels.Count > 0)
-        {
-            foreach(var method in serviceBinder.MethodModels)
-            {
-                var serviceMethodAttribute = method.Metadata
-                    .Select(data => data as BindServiceMethodAttribute)
-                    .SingleOrDefault(data => data is not null);
-                var serviceType = serviceMethodAttribute?.BindType ?? typeof(ServerServiceDefinition);
-                Helper.AddImplementedEndpoint(_logger, serviceType, endpointConventionBuilders, endpointRouteBuilder, method);
-            }
-        }
-        else
-        {
-            ServiceRouteBuilderLog.NoServiceMethodsDiscovered(_logger, typeof(ServerServiceDefinition));
+        if(serviceBinder.MethodModels.Count > 0)
+        {
+            foreach(var method in serviceBinder.MethodModels)
+            {
+                var serviceMethodAttribute = method.Metadata
+                    .Select(data => data as BindServiceMethodAttribute)
+                    .SingleOrDefault(data => data is not null);
+                var serviceType = serviceMethodAttribute?.BindType ?? typeof(ServerServiceDefinition);
+                Helper.AddImplementedEndpoint(_logger, serviceType, endpointConventionBuilders, endpointRouteBuilder, method);
+            }
+        }
+        else
+        {
+            ServiceRouteBuilderLog.NoServiceMethodsDiscovered(_logger, typeof(ServerServiceDefinition));
         }
 
         Helper.CreateUnimplementedEndpoints(
@@ -85,10 +84,7 @@
     }
 }
 
-internal class ServiceRouteBuilder<[DynamicallyAccessedMembers(GrpcProtocolConstants.ServiceAccessibility)] TService> where TService : class
-=======
 internal sealed class ServiceRouteBuilder<[DynamicallyAccessedMembers(GrpcProtocolConstants.ServiceAccessibility)] TService> where TService : class
->>>>>>> 1898e4aa
 {
     private readonly IEnumerable<IServiceMethodProvider<TService>> _serviceMethodProviders;
     private readonly ServerCallHandlerFactory<TService> _serverCallHandlerFactory;
@@ -145,38 +141,38 @@
 
 internal static class ServiceRouteBuilderHelper
 {
-    internal static void AddImplementedEndpoint(
-        ILogger logger,
-        [DynamicallyAccessedMembers(GrpcProtocolConstants.ServiceAccessibility)] Type serviceType,
-        List<IEndpointConventionBuilder> endpointConventionBuilders,
-        IEndpointRouteBuilder endpointRouteBuilder,
-        MethodModel method)
-    {
-        var endpointBuilder = endpointRouteBuilder.Map(method.Pattern, method.RequestDelegate);
-
-        endpointBuilder.Add(ep =>
-        {
-            ep.DisplayName = $"gRPC - {method.Pattern.RawText}";
-
-            ep.Metadata.Add(new GrpcMethodMetadata(serviceType, method.Method));
-            foreach (var item in method.Metadata)
-            {
-                ep.Metadata.Add(item);
-            }
-        });
-
-        endpointConventionBuilders.Add(endpointBuilder);
-
-        // Report the last HttpMethodMetadata added. It's the metadata used by routing.
-        var httpMethod = method.Metadata.OfType<HttpMethodMetadata>().LastOrDefault();
-
-        ServiceRouteBuilderLog.LogAddedServiceMethod(
-            logger,
-            method.Method.Name,
-            method.Method.ServiceName,
-            method.Method.Type,
-            httpMethod?.HttpMethods ?? Array.Empty<string>(),
-            method.Pattern.RawText ?? string.Empty);
+    internal static void AddImplementedEndpoint(
+        ILogger logger,
+        [DynamicallyAccessedMembers(GrpcProtocolConstants.ServiceAccessibility)] Type serviceType,
+        List<IEndpointConventionBuilder> endpointConventionBuilders,
+        IEndpointRouteBuilder endpointRouteBuilder,
+        MethodModel method)
+    {
+        var endpointBuilder = endpointRouteBuilder.Map(method.Pattern, method.RequestDelegate);
+
+        endpointBuilder.Add(ep =>
+        {
+            ep.DisplayName = $"gRPC - {method.Pattern.RawText}";
+
+            ep.Metadata.Add(new GrpcMethodMetadata(serviceType, method.Method));
+            foreach (var item in method.Metadata)
+            {
+                ep.Metadata.Add(item);
+            }
+        });
+
+        endpointConventionBuilders.Add(endpointBuilder);
+
+        // Report the last HttpMethodMetadata added. It's the metadata used by routing.
+        var httpMethod = method.Metadata.OfType<HttpMethodMetadata>().LastOrDefault();
+
+        ServiceRouteBuilderLog.LogAddedServiceMethod(
+            logger,
+            method.Method.Name,
+            method.Method.ServiceName,
+            method.Method.Type,
+            httpMethod?.HttpMethods ?? Array.Empty<string>(),
+            method.Pattern.RawText ?? string.Empty);
     }
 
     internal static void CreateUnimplementedEndpoints(
